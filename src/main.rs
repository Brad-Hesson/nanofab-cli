--- conflicted
+++ resolved
@@ -4,16 +4,13 @@
 
 use crate::nanofab::NanoFab;
 use anyhow::{Ok, Result};
-<<<<<<< HEAD
 use crossterm::{
     cursor,
     event::{self, Event, KeyCode},
     style::{self, Stylize},
     terminal, ExecutableCommand, QueueableCommand,
 };
-=======
 use chrono::Duration;
->>>>>>> 59beaf91
 use itertools::Itertools;
 use nanofab::Tool;
 
@@ -25,7 +22,6 @@
         .authenticate(&username.trim(), &password.trim())
         .await?;
     println!("Authentication Successful");
-<<<<<<< HEAD
     let menu = terminal_menu::menu(vec![
         terminal_menu::button("List Tools"),
         terminal_menu::button("List Tool Openings"),
@@ -51,24 +47,8 @@
     let mut openings = bookings.inverted();
     openings.subtract_before_now();
     openings.subtract_weekends();
-    openings.subract_after_hours();
+    openings.subtract_after_hours();
     println!("Openings for `{}`", tool.name);
-=======
-    let (tool_name, tool_id) = tool_select(&client).await?;
-    println!("Enter time required (hh:mm):");
-    let mut time_str = String::new();
-    std::io::stdin().read_line(&mut time_str)?;
-    let (hours, minutes) = time_str.trim().split_once(':').unwrap();
-    let duration =
-        Duration::hours(hours.parse().unwrap()) + Duration::minutes(minutes.parse().unwrap());
-    let bookings = client.get_tool_bookings(&tool_id).await?;
-    let mut openings = bookings.inverted();
-    openings.subtract_before_now();
-    openings.subtract_weekends();
-    openings.subtract_after_hours();
-    openings.subtract_less_duration(duration);
-    println!("Openings for `{tool_name}`");
->>>>>>> 59beaf91
     println!("{openings}");
     std::io::stdin().read_line(&mut String::new())?;
     Ok(())
